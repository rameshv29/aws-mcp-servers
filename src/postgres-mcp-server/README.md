--- conflicted
+++ resolved
@@ -63,12 +63,7 @@
   --readonly "true"
 ```
 
-<<<<<<< HEAD
-
-**Note:** Direct PostgreSQL connection uses the connection modules in the codebase but requires integration work to be fully functional with the current server implementation. Currently, only RDS Data API is fully integrated.
-=======
 **Note:** Both connection methods are fully integrated and functional. The server automatically determines the connection type based on the parameters provided.
->>>>>>> 34dd5a6a
 
 ## Prerequisites
 
